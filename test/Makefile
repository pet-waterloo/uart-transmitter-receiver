# Makefile
# See https://docs.cocotb.org/en/stable/quickstart.html for more info

# defaults
SIM ?= icarus
TOPLEVEL_LANG ?= verilog
SRC_DIR = $(PWD)/../src
PROJECT_SOURCES = $(shell ls -p $(SRC_DIR) | grep -v / | grep "\.v$$")
<<<<<<< HEAD

=======
>>>>>>> 9d5ef0c8

ifneq ($(GATES),yes)

# RTL simulation:
SIM_BUILD				= sim_build/rtl
VERILOG_SOURCES += $(addprefix $(SRC_DIR)/,$(PROJECT_SOURCES))

else

# Gate level simulation:
SIM_BUILD		= sim_build/gl
COMPILE_ARGS    += -DGL_TEST
COMPILE_ARGS    += -DFUNCTIONAL
COMPILE_ARGS    += -DSIM
VERILOG_SOURCES += $(PDK_ROOT)/ihp-sg13g2/libs.ref/sg13g2_io/verilog/sg13g2_io.v
VERILOG_SOURCES += $(PDK_ROOT)/ihp-sg13g2/libs.ref/sg13g2_stdcell/verilog/sg13g2_stdcell.v

# this gets copied in by the GDS action workflow
VERILOG_SOURCES += $(PWD)/gate_level_netlist.v

endif

# Allow sharing configuration between design and testbench via `include`:
COMPILE_ARGS 		+= -I$(SRC_DIR)

TOPLEVEL = tt_um_ultrasword_jonz9

# MODULE is the basename of the Python test file
MODULE = test_transmitter

# include cocotb's make rules to take care of the simulator setup
include $(shell cocotb-config --makefiles)/Makefile.sim<|MERGE_RESOLUTION|>--- conflicted
+++ resolved
@@ -6,10 +6,6 @@
 TOPLEVEL_LANG ?= verilog
 SRC_DIR = $(PWD)/../src
 PROJECT_SOURCES = $(shell ls -p $(SRC_DIR) | grep -v / | grep "\.v$$")
-<<<<<<< HEAD
-
-=======
->>>>>>> 9d5ef0c8
 
 ifneq ($(GATES),yes)
 
