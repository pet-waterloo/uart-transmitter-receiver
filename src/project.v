--- conflicted
+++ resolved
@@ -18,7 +18,6 @@
     input  wire       rst_n     // Active-low reset
 );
 
-<<<<<<< HEAD
   // -------------------------------------------------------------------------- //
   // Internal wires
   wire [2:0] counter_out;      // Output from counter, shows current bit position
@@ -103,7 +102,6 @@
       end
     end
   end
-=======
 // Internal signals
   wire       tx;
   wire       tx_busy;
@@ -194,6 +192,5 @@
     .count (counter_out),
     .done  ()
   );
->>>>>>> 9d5ef0c8
 
 endmodule