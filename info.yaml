# Tiny Tapeout project information
project:
    title: "ece298a term project -- UART Communication System" # Project title
    author: "Peter & John" # Your name
    discord: "ultrasword, jonz9" # Your discord username, for communication and automatically assigning you a Tapeout role (optional)
    description: "A UART Communication system. That's literally it." # One line description of what your project does
    language: "Verilog" # other examples include SystemVerilog, Amaranth, VHDL, etc
    clock_hz: 20000000 # Clock frequency in Hz (or 0 if not applicable)

    # How many tiles your design occupies? A single tile is about 167x108 uM.
    tiles: "1x1" # Valid values: 1x1, 1x2, 2x2, 3x2, 4x2, 6x2 or 8x2

    # Your top module name must start with "tt_um_". Make it unique by including your github username:
    top_module: "tt_um_ultrasword_jonz9"

<<<<<<< HEAD
  # List your project's source files here.
  # Source files must be in ./src and you must list each source file separately, one per line.
  # Don't forget to also update `PROJECT_SOURCES` in test/Makefile.
  source_files:
    - "project.v"
    - "counter_2b.v"
    - "counter_3b.v"
    - "counter_8b.v"
    - "hamming74_decoder.v"
    - "statemachine_4.v"
    - "uart_receiver.v"
=======
    # List your project's source files here.
    # Source files must be in ./src and you must list each source file separately, one per line.
    # Don't forget to also update `PROJECT_SOURCES` in test/Makefile.
    source_files:
        - "project.v"
        - "counter_3b.v"
        - "hamming_encoder_74.v"
        - "uart_transmitter.v"
>>>>>>> 9d5ef0c8

# The pinout of your project. Leave unused pins blank. DO NOT delete or add any pins.
# This section is for the datasheet/website. Use descriptive names (e.g., RX, TX, MOSI, SCL, SEG_A, etc.).
pinout:
    # Inputs
    ui[0]: "in0"
    ui[1]: "in1"
    ui[2]: "in2"
    ui[3]: "in3"
    ui[4]: "in4"
    ui[5]: "in5"
    ui[6]: "in6"
    ui[7]: "in7"

    # Outputs
    uo[0]: "out0"
    uo[1]: "out1"
    uo[2]: "out2"
    uo[3]: "out3"
    uo[4]: "out4"
    uo[5]: "out5"
    uo[6]: "out6"
    uo[7]: "out7"

<<<<<<< HEAD
  # Bidirectional pins
  uio[0]: "o1"
  uio[1]: "o2"
  uio[2]: "o3"
  uio[3]: ""
  uio[4]: ""
  uio[5]: ""
  uio[6]: ""
  uio[7]: ""
=======
    # Bidirectional pins
    uio[0]: ""
    uio[1]: ""
    uio[2]: ""
    uio[3]: ""
    uio[4]: ""
    uio[5]: ""
    uio[6]: ""
    uio[7]: ""
>>>>>>> 9d5ef0c8

# Do not change!
yaml_version: 6<|MERGE_RESOLUTION|>--- conflicted
+++ resolved
@@ -13,7 +13,6 @@
     # Your top module name must start with "tt_um_". Make it unique by including your github username:
     top_module: "tt_um_ultrasword_jonz9"
 
-<<<<<<< HEAD
   # List your project's source files here.
   # Source files must be in ./src and you must list each source file separately, one per line.
   # Don't forget to also update `PROJECT_SOURCES` in test/Makefile.
@@ -25,16 +24,6 @@
     - "hamming74_decoder.v"
     - "statemachine_4.v"
     - "uart_receiver.v"
-=======
-    # List your project's source files here.
-    # Source files must be in ./src and you must list each source file separately, one per line.
-    # Don't forget to also update `PROJECT_SOURCES` in test/Makefile.
-    source_files:
-        - "project.v"
-        - "counter_3b.v"
-        - "hamming_encoder_74.v"
-        - "uart_transmitter.v"
->>>>>>> 9d5ef0c8
 
 # The pinout of your project. Leave unused pins blank. DO NOT delete or add any pins.
 # This section is for the datasheet/website. Use descriptive names (e.g., RX, TX, MOSI, SCL, SEG_A, etc.).
@@ -59,27 +48,15 @@
     uo[6]: "out6"
     uo[7]: "out7"
 
-<<<<<<< HEAD
-  # Bidirectional pins
-  uio[0]: "o1"
-  uio[1]: "o2"
-  uio[2]: "o3"
-  uio[3]: ""
-  uio[4]: ""
-  uio[5]: ""
-  uio[6]: ""
-  uio[7]: ""
-=======
     # Bidirectional pins
-    uio[0]: ""
-    uio[1]: ""
-    uio[2]: ""
+    uio[0]: "o1"
+    uio[1]: "o2"
+    uio[2]: "o3"
     uio[3]: ""
     uio[4]: ""
     uio[5]: ""
     uio[6]: ""
     uio[7]: ""
->>>>>>> 9d5ef0c8
 
 # Do not change!
 yaml_version: 6